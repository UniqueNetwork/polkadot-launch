#!/usr/bin/env node

import { killAll } from "./spawn";
import { resolve, dirname } from "path";
import fs from "fs";
import { LaunchConfig } from "./types";
import { run, runThenTryUpgrade, runThenTryUpgradeParachains } from "./runner";

// Special care is needed to handle paths to various files (binaries, spec, config, etc...)
// The user passes the path to `config.json`, and we use that as the starting point for any other
// relative path. So the `config.json` file is what we will be our starting point.
const { argv } = require("yargs")
	.options({
		'test-upgrade': {
			alias: ['upgrade', 'u', 't'],
			type: 'boolean',
			describe: 'Test forkless runtime upgrades.',
		},
		'test-upgrade-parachains': {
			alias: ['upgrade-parachains', 'test-parachains', 'p'],
			type: 'boolean',
			describe: 'Test forkless runtime upgrades for parachains only.',
			conflicts: 'test-upgrade',
		},
		'wait': {
			alias: ['wait-for-input', 'w'],
			type: 'boolean',
			describe: 'Wait for either user input or an external signal if used with runtime upgrade (useful for tests).',
		},
		'nodes-only': {
			alias: ['nodes', 'n'],
			type: 'boolean',
			describe: 'Do not upgrade runtimes if used with upgrade testing, only restart nodes with new binaries.',
		},
	})
const config_file = argv._[0] ? argv._[0] : null;
if (!config_file) {
	console.error("Missing config file argument...");
	process.exit();
}
let config_path = resolve(process.cwd(), config_file);
let config_dir = dirname(config_path);
if (!fs.existsSync(config_path)) {
	console.error("Config file does not exist: ", config_path);
	process.exit();
}
let config: LaunchConfig = require(config_path);

// Necessary for signal acceptance, as otherwise there would be nothing to grab
process.title = "polkadot-launch";

// Kill all processes when exiting.
process.on("exit", function () {
	killAll();
});

// Handle ctrl+c to trigger `exit`.
process.on("SIGINT", function () {
	process.exit(2);
});

<<<<<<< HEAD
if (argv.upgrade) 
	runThenTryUpgrade(config_dir, config, argv.wait, argv.nodes);
else if (argv.upgradeParachains)
	runThenTryUpgradeParachains(config_dir, config, argv.wait, argv.nodes);
else 
	run(config_dir, config);
=======
(async () => {
	try {
		if (argv.upgrade)
			await runThenTryUpgrade(config_dir, config, argv.wait);
		else if (argv.upgradeParachains)
			await runThenTryUpgradeParachains(config_dir, config, argv.wait);
		else
			await run(config_dir, config);
	} catch (e) {
		console.log((e as any).stack);
	}
})();
>>>>>>> 9f33a199
<|MERGE_RESOLUTION|>--- conflicted
+++ resolved
@@ -59,24 +59,15 @@
 	process.exit(2);
 });
 
-<<<<<<< HEAD
-if (argv.upgrade) 
-	runThenTryUpgrade(config_dir, config, argv.wait, argv.nodes);
-else if (argv.upgradeParachains)
-	runThenTryUpgradeParachains(config_dir, config, argv.wait, argv.nodes);
-else 
-	run(config_dir, config);
-=======
 (async () => {
 	try {
 		if (argv.upgrade)
-			await runThenTryUpgrade(config_dir, config, argv.wait);
+			await runThenTryUpgrade(config_dir, config, argv.wait, argv.nodes);
 		else if (argv.upgradeParachains)
-			await runThenTryUpgradeParachains(config_dir, config, argv.wait);
+			await runThenTryUpgradeParachains(config_dir, config, argv.wait, argv.nodes);
 		else
 			await run(config_dir, config);
 	} catch (e) {
 		console.log((e as any).stack);
 	}
-})();
->>>>>>> 9f33a199
+})();